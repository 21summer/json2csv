'use strict';

var fs = require('fs');
var path = require('path');
var fixtures = [
  'default',
  'withoutTitle',
  'withoutQuotes',
  'withNotExistField',
  'quotes',
  'selected',
  'reversed',
  'tsv',
  'eol',
  'newLine',
  'fieldNames',
  'withSimpleQuotes',
  'nested',
  'defaultValue',
<<<<<<< HEAD
  'fancyfields'
=======
  'embeddedjson'
>>>>>>> bceee424
];

/*eslint-disable no-console*/
module.exports = function (result) {
  return fixtures.map(function (key) {
    return function (callback) {
      fs.readFile(path.join(__dirname, '../fixtures/csv', key + '.csv'), function (err, data) {
        if (err) {
          callback(err);
        }

        result[key] = data.toString();
        callback(null);
      });
    };
  });
};
/*eslint-enable no-console*/<|MERGE_RESOLUTION|>--- conflicted
+++ resolved
@@ -17,11 +17,8 @@
   'withSimpleQuotes',
   'nested',
   'defaultValue',
-<<<<<<< HEAD
+  'embeddedjson',
   'fancyfields'
-=======
-  'embeddedjson'
->>>>>>> bceee424
 ];
 
 /*eslint-disable no-console*/
